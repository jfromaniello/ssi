--- conflicted
+++ resolved
@@ -83,7 +83,7 @@
 flate2 = "1.0"
 bitvec = "0.20"
 clear_on_drop = "0.2.4"
-<<<<<<< HEAD
+url = { version = "2.2", features = ["serde"] }
 rand_xorshift = "0.3"
 bech32 = "0.8"
 snarkvm-dpc = { version = "0.7.9", optional = true }
@@ -91,9 +91,6 @@
 snarkvm-curves = { version= "0.7.9", optional = true }
 snarkvm-utilities = { version = "0.7.9", optional = true }
 snarkvm-parameters = { version = "0.7.9", optional = true }
-=======
-url = { version = "2.2", features = ["serde"] }
->>>>>>> 130cbeee
 
 [target.'cfg(not(target_arch = "wasm32"))'.dependencies]
 chrono = { version = "0.4", features = ["serde"] }
